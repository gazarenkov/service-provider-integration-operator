//
// Copyright (c) 2021 Red Hat, Inc.
// Licensed under the Apache License, Version 2.0 (the "License");
// you may not use this file except in compliance with the License.
// You may obtain a copy of the License at
//
//     http://www.apache.org/licenses/LICENSE-2.0
//
// Unless required by applicable law or agreed to in writing, software
// distributed under the License is distributed on an "AS IS" BASIS,
// WITHOUT WARRANTIES OR CONDITIONS OF ANY KIND, either express or implied.
// See the License for the specific language governing permissions and
// limitations under the License.

package logs

import (
	"context"
	"flag"
	"fmt"
	"strconv"
	"time"

	"sigs.k8s.io/controller-runtime/pkg/log"

	"github.com/hashicorp/go-hclog"

	"k8s.io/klog/v2"

	"github.com/go-logr/logr"
	"github.com/go-logr/zapr"
	"go.uber.org/zap"
	ctrl "sigs.k8s.io/controller-runtime"
	crzap "sigs.k8s.io/controller-runtime/pkg/log/zap"
)

const (
	DebugLevel = 1
)

// InitDevelLoggers Configure zap backend development logger
func InitDevelLoggers() {
	InitLoggers(true, "", "", "", "iso8601")
}

// InitLoggers Configure zap backend for controller-runtime logger.
func InitLoggers(development bool, encoder string, logLevel string, stackTraceLevel string, timeEncoding string) {

	flagSet := flag.NewFlagSet("zap", flag.ContinueOnError)

	opts := crzap.Options{ZapOpts: []zap.Option{zap.WithCaller(true), zap.AddCallerSkip(-1)}}
	opts.BindFlags(flagSet)

	setFlagIfNotEmptyOrPanic(flagSet, "zap-devel", strconv.FormatBool(development))
	setFlagIfNotEmptyOrPanic(flagSet, "zap-encoder", encoder)
	setFlagIfNotEmptyOrPanic(flagSet, "zap-log-level", logLevel)
	setFlagIfNotEmptyOrPanic(flagSet, "zap-stacktrace-level", stackTraceLevel)
	setFlagIfNotEmptyOrPanic(flagSet, "zap-time-encoding", timeEncoding)

	// set everything up such that we can use the same logger in controller runtime zap.L().*
	logger := crzap.NewRaw(crzap.UseFlagOptions(&opts))
	_ = zap.ReplaceGlobals(logger)
	lg := zapr.NewLogger(logger).WithCallDepth(1)
	ctrl.SetLogger(lg)
	klog.SetLoggerWithOptions(lg, klog.ContextualLogger(true))
	hclog.SetDefault(NewHCLogAdapter(logger.WithOptions(zap.AddCallerSkip(1))))
}

func setFlagIfNotEmptyOrPanic(fs *flag.FlagSet, name, value string) {
	if len(value) > 0 {
		err := fs.Set(name, value)
		if err != nil {
			panic(err)
		}
	}
}

// TimeTrack used to time any function
// Example:
//
//	{
//	  defer logs.TimeTrack(lg, time.Now(), "fetch all github repositories")
//	}
func TimeTrack(log logr.Logger, start time.Time, name string) {
	elapsed := time.Since(start)
	log.V(DebugLevel).Info(fmt.Sprintf("Time took to %s", name), "time", elapsed)
}

<<<<<<< HEAD
// AuditLog returns logger prepared with audit markers
func AuditLog(ctx context.Context) logr.Logger {
	return log.FromContext(ctx, "audit", "true")
=======
// TimeTrackWithLazyLogger is very similar to TimeTrack. The only difference is that it obtains the logger lazily
// which enables the caller to use the logger instance as assigned at the very end of the function being tracked.
// Example:
//
//	{
//	  lg := log.FromContext(ctx)
//	  defer logs.TimeTrackWithLazyLogger(func() logr.Logger {return lg}, time.Now(), "this is hard work, man!")
//	  lg = lg.WithValues("work", "really hard")
//	  ...
//	}
//
// The log message produced by the time tracker will contain the "work" => "really hard" key-value pair.
func TimeTrackWithLazyLogger(loggerGetter func() logr.Logger, start time.Time, name string) {
	TimeTrack(loggerGetter(), start, name)
>>>>>>> fd5c2bc0
}<|MERGE_RESOLUTION|>--- conflicted
+++ resolved
@@ -18,10 +18,9 @@
 	"context"
 	"flag"
 	"fmt"
+	"sigs.k8s.io/controller-runtime/pkg/log"
 	"strconv"
 	"time"
-
-	"sigs.k8s.io/controller-runtime/pkg/log"
 
 	"github.com/hashicorp/go-hclog"
 
@@ -86,11 +85,6 @@
 	log.V(DebugLevel).Info(fmt.Sprintf("Time took to %s", name), "time", elapsed)
 }
 
-<<<<<<< HEAD
-// AuditLog returns logger prepared with audit markers
-func AuditLog(ctx context.Context) logr.Logger {
-	return log.FromContext(ctx, "audit", "true")
-=======
 // TimeTrackWithLazyLogger is very similar to TimeTrack. The only difference is that it obtains the logger lazily
 // which enables the caller to use the logger instance as assigned at the very end of the function being tracked.
 // Example:
@@ -105,5 +99,9 @@
 // The log message produced by the time tracker will contain the "work" => "really hard" key-value pair.
 func TimeTrackWithLazyLogger(loggerGetter func() logr.Logger, start time.Time, name string) {
 	TimeTrack(loggerGetter(), start, name)
->>>>>>> fd5c2bc0
+}
+
+// AuditLog returns logger prepared with audit markers
+func AuditLog(ctx context.Context) logr.Logger {
+	return log.FromContext(ctx, "audit", "true")
 }